// clang format off
#include "pipeline.h"

#include <iostream>
#include <vector>

#include "../lib/log.h"
#include "../lib/mathlib.h"
#include "framebuffer.h"
#include "sample_pattern.h"
template<PrimitiveType primitive_type, class Program, uint32_t flags>
void Pipeline<primitive_type, Program, flags>::run(std::vector<Vertex> const& vertices,
                                                   typename Program::Parameters const& parameters,
                                                   Framebuffer* framebuffer_) {
	// Framebuffer must be non-null:
	assert(framebuffer_); 
	auto& framebuffer = *framebuffer_;

	// A1T7: sample loop
	// TODO: update this function to rasterize to *all* sample locations in the framebuffer.
	//  	 This will probably involve inserting a loop of the form:
	// 		 	std::vector< Vec3 > const &samples = framebuffer.sample_pattern.centers_and_weights;
	//      	for (uint32_t s = 0; s < samples.size(); ++s) { ... }
	//   	 around some subset of the code.
	// 		 You will also need to transform the input and output of the rasterize_* functions to
	// 	     account for the fact they deal with pixels centered at (0.5,0.5).
	std::vector< Vec3 > const &samples = framebuffer.sample_pattern.centers_and_weights;
	int sample_size = samples.size();
	log("sample size: "+std::to_string(sample_size)+"\n");
	for (uint32_t s = 0; s < sample_size; ++s) {

		std::vector<ShadedVertex> shaded_vertices;
		shaded_vertices.reserve(vertices.size());

		//--------------------------
		// shade vertices:
		for (auto const& v : vertices) {
			ShadedVertex sv;
			Program::shade_vertex(parameters, v.attributes, &sv.clip_position, &sv.attributes);
			shaded_vertices.emplace_back(sv);
		}

		//--------------------------
		// assemble + clip + homogeneous divide vertices:
		std::vector<ClippedVertex> clipped_vertices;

		// reserve some space to avoid reallocations later:
		if constexpr (primitive_type == PrimitiveType::Lines) {
			// clipping lines can never produce more than one vertex per input vertex:
			clipped_vertices.reserve(shaded_vertices.size());
		} else if constexpr (primitive_type == PrimitiveType::Triangles) {
			// clipping triangles can produce up to 8 vertices per input vertex:
			clipped_vertices.reserve(shaded_vertices.size() * 8);
		}
		// clang-format off

		//coefficients to map from clip coordinates to framebuffer (i.e., "viewport") coordinates:
		//x: [-1,1] -> [0,width]
		//y: [-1,1] -> [0,height]
		//z: [-1,1] -> [0,1] (OpenGL-style depth range)
		Vec3 const clip_to_fb_scale = Vec3{
			framebuffer.width / 2.0f,
			framebuffer.height / 2.0f,
			0.5f
		};
		Vec3 const clip_to_fb_offset = Vec3{
			0.5f * framebuffer.width,
			0.5f * framebuffer.height,
			0.5f
		};

<<<<<<< HEAD
	//--------------------------
	// rasterize primitives:
	std::vector< Vec3 > const &samples = framebuffer.sample_pattern.centers_and_weights;
	for (uint32_t s = 0; s < samples.size(); ++s) {
	std::vector<Fragment> fragments;
=======
		// helper used to put output of clipping functions into clipped_vertices:
		auto emit_vertex = [&](ShadedVertex const& sv) {
			ClippedVertex cv;
			float inv_w = 1.0f / sv.clip_position.w;
			cv.fb_position = clip_to_fb_scale * inv_w * sv.clip_position.xyz() + clip_to_fb_offset;
			log("clipped_vertices before:"+to_string(cv.fb_position.xy())+"\n");
			cv.fb_position.x = floor(cv.fb_position.x) + samples[s][0];
			cv.fb_position.y = floor(cv.fb_position.y) + samples[s][1];
			cv.inv_w = inv_w;
			cv.attributes = sv.attributes;
			clipped_vertices.emplace_back(cv);
			log("clipped_vertices after:"+to_string(clipped_vertices.back().fb_position.xy())+"\n");
		};

		// actually do clipping:
		if constexpr (primitive_type == PrimitiveType::Lines) {
			for (uint32_t i = 0; i + 1 < shaded_vertices.size(); i += 2) {
				clip_line(shaded_vertices[i], shaded_vertices[i + 1], emit_vertex);
			}
		} else if constexpr (primitive_type == PrimitiveType::Triangles) {
			for (uint32_t i = 0; i + 2 < shaded_vertices.size(); i += 3) {
				clip_triangle(shaded_vertices[i], shaded_vertices[i + 1], shaded_vertices[i + 2], emit_vertex);
			}
		} else {
			static_assert(primitive_type == PrimitiveType::Lines, "Unsupported primitive type.");
		}
>>>>>>> b1758114

		//--------------------------
		// rasterize primitives:

<<<<<<< HEAD
	// actually do rasterization:
	if constexpr (primitive_type == PrimitiveType::Lines) {
		for (uint32_t i = 0; i + 1 < clipped_vertices.size(); i += 2) {
			auto cv1 = clipped_vertices[i];
			cv1.fb_position.x = cv1.fb_position.x - 0.5f + samples[s][0];
			cv1.fb_position.y = cv1.fb_position.y - 0.5f + samples[s][1];
			auto cv2 = clipped_vertices[i+1];
			cv2.fb_position.x = cv2.fb_position.x - 0.5f + samples[s][0];
			cv2.fb_position.y = cv2.fb_position.y - 0.5f + samples[s][1];
			rasterize_line(cv1, cv2, emit_fragment);
		}
	} else if constexpr (primitive_type == PrimitiveType::Triangles) {
		for (uint32_t i = 0; i + 2 < clipped_vertices.size(); i += 3) {
			auto cv1 = clipped_vertices[i];
			cv1.fb_position.x = cv1.fb_position.x - 0.5f + samples[s][0];
			cv1.fb_position.y = cv1.fb_position.y - 0.5f + samples[s][1];
			auto cv2 = clipped_vertices[i+1];
			cv2.fb_position.x = cv2.fb_position.x - 0.5f + samples[s][0];
			cv2.fb_position.y = cv2.fb_position.y - 0.5f + samples[s][1];
			auto cv3 = clipped_vertices[i+2];
			cv3.fb_position.x = cv3.fb_position.x - 0.5f + samples[s][0];
			cv3.fb_position.y = cv3.fb_position.y - 0.5f + samples[s][1];
			rasterize_triangle(cv1, cv2, cv3, emit_fragment);
		}
	} else {
		static_assert(primitive_type == PrimitiveType::Lines, "Unsupported primitive type.");
	}
=======
		std::vector<Fragment> fragments;
>>>>>>> b1758114

		// helper used to put output of rasterization functions into fragments:
		auto emit_fragment = [&](Fragment const& f) { fragments.emplace_back(f); };

<<<<<<< HEAD
		// local names that refer to destination sample in framebuffer:
		float& fb_depth = framebuffer.depth_at(x, y, s);
		Spectrum& fb_color = framebuffer.color_at(x, y, s);


		// depth test:
		if constexpr ((flags & PipelineMask_Depth) == Pipeline_Depth_Always) {
			// "Always" means the depth test always passes.
		} else if constexpr ((flags & PipelineMask_Depth) == Pipeline_Depth_Never) {
			// "Never" means the depth test never passes.
			continue; //discard this fragment
		} else if constexpr ((flags & PipelineMask_Depth) == Pipeline_Depth_Less) {
			// "Less" means the depth test passes when the new fragment has depth less than the stored depth.
			// A1T4: Depth_Less
			// TODO: implement depth test! We want to only emit fragments that have a depth less than the stored depth, hence "Depth_Less".
			if(fb_depth<=f.fb_position.z)
				continue;
=======
		// actually do rasterization:
		if constexpr (primitive_type == PrimitiveType::Lines) {
			for (uint32_t i = 0; i + 1 < clipped_vertices.size(); i += 2) {
				rasterize_line(clipped_vertices[i], clipped_vertices[i + 1], emit_fragment);
			}
			// for (uint32_t i = 0; i + 2 * sample_size - 1 < clipped_vertices.size(); i += 2*sample_size) {
			// 	for (uint32_t s = 0; s < samples.size(); ++s) {
			// 		rasterize_line(clipped_vertices[i + s], clipped_vertices[i + sample_size + s], emit_fragment);
			// 	}
			// }
		} else if constexpr (primitive_type == PrimitiveType::Triangles) {
			for (uint32_t i = 0; i + 2 < clipped_vertices.size(); i += 3) {
				rasterize_triangle(clipped_vertices[i], clipped_vertices[i + 1], clipped_vertices[i + 2], emit_fragment);
			}
			// for (uint32_t i = 0; i + 3 * sample_size - 1 < clipped_vertices.size(); i += 3 * sample_size) {
			// 	for (uint32_t s = 0; s < samples.size(); ++s) {
			// 		log("triangle :"+to_string(clipped_vertices[i].fb_position.xy())+","
			// 			+to_string(clipped_vertices[i + sample_size + s].fb_position.xy())+","
			// 			+to_string(clipped_vertices[i + 2 * sample_size + s].fb_position.xy())+","
			// 			+"\n");
			// 		rasterize_triangle(clipped_vertices[i], clipped_vertices[i + sample_size + s], clipped_vertices[i + 2 * sample_size + s], emit_fragment);
			// 	}
			// }
>>>>>>> b1758114
		} else {
			static_assert(primitive_type == PrimitiveType::Lines, "Unsupported primitive type.");
		}

		//--------------------------
		// depth test + shade + blend fragments:
		uint32_t out_of_range = 0; // check if rasterization produced fragments outside framebuffer 
								// (indicates something is wrong with clipping)
		log("No of fragments: "+std::to_string(fragments.size())+"\n");
		for (auto const& f : fragments) {

			// fragment location (in pixels):
			int32_t x = (int32_t)std::floor(f.fb_position.x);
			int32_t y = (int32_t)std::floor(f.fb_position.y);

			// if clipping is working properly, this condition shouldn't be needed;
			// however, it prevents crashes while you are working on your clipping functions,
			// so we suggest leaving it in place:
			if (x < 0 || (uint32_t)x >= framebuffer.width || 
				y < 0 || (uint32_t)y >= framebuffer.height) {
				++out_of_range;
				continue;
			}

			// local names that refer to destination sample in framebuffer:
			float& fb_depth = framebuffer.depth_at(x, y, s);
			Spectrum& fb_color = framebuffer.color_at(x, y, s);


			// depth test:
			if constexpr ((flags & PipelineMask_Depth) == Pipeline_Depth_Always) {
				// "Always" means the depth test always passes.
			} else if constexpr ((flags & PipelineMask_Depth) == Pipeline_Depth_Never) {
				// "Never" means the depth test never passes.
				continue; //discard this fragment
			} else if constexpr ((flags & PipelineMask_Depth) == Pipeline_Depth_Less) {
				// "Less" means the depth test passes when the new fragment has depth less than the stored depth.
				// A1T4: Depth_Less
				// TODO: implement depth test! We want to only emit fragments that have a depth less than the stored depth, hence "Depth_Less".
				if(fb_depth<=f.fb_position.z)
					continue;
			} else {
				static_assert((flags & PipelineMask_Depth) <= Pipeline_Depth_Always, "Unknown depth test flag.");
			}

			// if depth test passes, and depth writes aren't disabled, write depth to depth buffer:
			if constexpr (!(flags & Pipeline_DepthWriteDisableBit)) {
				fb_depth = f.fb_position.z;
			}

			// shade fragment:
			ShadedFragment sf;
			sf.fb_position = f.fb_position;
			Program::shade_fragment(parameters, f.attributes, f.derivatives, &sf.color, &sf.opacity);

			// write color to framebuffer if color writes aren't disabled:
			if constexpr (!(flags & Pipeline_ColorWriteDisableBit)) {
				// blend fragment:
				if constexpr ((flags & PipelineMask_Blend) == Pipeline_Blend_Replace) {
					fb_color = sf.color;
				} else if constexpr ((flags & PipelineMask_Blend) == Pipeline_Blend_Add) {
					// A1T4: Blend_Add
					// TODO: framebuffer color should have fragment color multiplied by fragment opacity added to it.
					fb_color += sf.color * sf.opacity; //<-- replace this line
				} else if constexpr ((flags & PipelineMask_Blend) == Pipeline_Blend_Over) {
					// A1T4: Blend_Over
					// TODO: set framebuffer color to the result of "over" blending (also called "alpha blending") the fragment color over the framebuffer color, using the fragment's opacity
					// 		 You may assume that the framebuffer color has its alpha premultiplied already, and you just want to compute the resulting composite color
					fb_color = fb_color * (1.0 - sf.opacity) + sf.color; //<-- replace this line
				} else {
					static_assert((flags & PipelineMask_Blend) <= Pipeline_Blend_Over, "Unknown blending flag.");
				}
			}
			log("fragment at "+std::to_string(x)+","+std::to_string(y)+std::to_string(s)+" color: "+to_string(fb_color)+"\n");
		}
		if (out_of_range > 0) {
			if constexpr (primitive_type == PrimitiveType::Lines) {
				warn("Produced %d fragments outside framebuffer; this indicates something is likely "
					"wrong with the clip_line function.",
					out_of_range);
			} else if constexpr (primitive_type == PrimitiveType::Triangles) {
				warn("Produced %d fragments outside framebuffer; this indicates something is likely "
					"wrong with the clip_triangle function.",
					out_of_range);
			}
		}
	}
	}
}

// -------------------------------------------------------------------------
// clipping functions

// helper to interpolate between vertices:
template<PrimitiveType p, class P, uint32_t F>
auto Pipeline<p, P, F>::lerp(ShadedVertex const& a, ShadedVertex const& b, float t) -> ShadedVertex {
	ShadedVertex ret;
	ret.clip_position = (b.clip_position - a.clip_position) * t + a.clip_position;
	for (uint32_t i = 0; i < ret.attributes.size(); ++i) {
		ret.attributes[i] = (b.attributes[i] - a.attributes[i]) * t + a.attributes[i];
	}
	return ret;
}

/*
 * clip_line - clip line to portion with -w <= x,y,z <= w, emit vertices of clipped line (if non-empty)
 *  	va, vb: endpoints of line
 *  	emit_vertex: call to produce truncated line
 *
 * If clipping shortens the line, attributes of the shortened line should respect the pipeline's interpolation mode.
 * 
 * If no portion of the line remains after clipping, emit_vertex will not be called.
 *
 * The clipped line should have the same direction as the full line.
 */
template<PrimitiveType p, class P, uint32_t flags>
void Pipeline<p, P, flags>::clip_line(ShadedVertex const& va, ShadedVertex const& vb,
                                      std::function<void(ShadedVertex const&)> const& emit_vertex) {
	// Determine portion of line over which:
	// 		pt = (b-a) * t + a
	//  	-pt.w <= pt.x <= pt.w
	//  	-pt.w <= pt.y <= pt.w
	//  	-pt.w <= pt.z <= pt.w
	// ... as a range [min_t, max_t]:

	float min_t = 0.0f;
	float max_t = 1.0f;

	// want to set range of t for a bunch of equations like:
	//    a.x + t * ba.x <= a.w + t * ba.w
	// so here's a helper:
	auto clip_range = [&min_t, &max_t](float l, float dl, float r, float dr) {
		// restrict range such that:
		// l + t * dl <= r + t * dr
		// re-arranging:
		//  l - r <= t * (dr - dl)
		if (dr == dl) {
			// want: l - r <= 0
			if (l - r > 0.0f) {
				// works for none of range, so make range empty:
				min_t = 1.0f;
				max_t = 0.0f;
			}
		} else if (dr > dl) {
			// since dr - dl is positive:
			// want: (l - r) / (dr - dl) <= t
			min_t = std::max(min_t, (l - r) / (dr - dl));
		} else { // dr < dl
			// since dr - dl is negative:
			// want: (l - r) / (dr - dl) >= t
			max_t = std::min(max_t, (l - r) / (dr - dl));
		}
	};

	// local names for clip positions and their difference:
	Vec4 const& a = va.clip_position;
	Vec4 const& b = vb.clip_position;
	Vec4 const ba = b - a;

	// -a.w - t * ba.w <= a.x + t * ba.x <= a.w + t * ba.w
	clip_range(-a.w, -ba.w, a.x, ba.x);
	clip_range(a.x, ba.x, a.w, ba.w);
	// -a.w - t * ba.w <= a.y + t * ba.y <= a.w + t * ba.w
	clip_range(-a.w, -ba.w, a.y, ba.y);
	clip_range(a.y, ba.y, a.w, ba.w);
	// -a.w - t * ba.w <= a.z + t * ba.z <= a.w + t * ba.w
	clip_range(-a.w, -ba.w, a.z, ba.z);
	clip_range(a.z, ba.z, a.w, ba.w);

	if (min_t < max_t) {
		if (min_t == 0.0f) {
			emit_vertex(va);
		} else {
			ShadedVertex out = lerp(va, vb, min_t);
			// don't interpolate attributes if in flat shading mode:
			if constexpr ((flags & PipelineMask_Interp) == Pipeline_Interp_Flat) {
				out.attributes = va.attributes;
			}
			emit_vertex(out);
		}
		if (max_t == 1.0f) {
			emit_vertex(vb);
		} else {
			ShadedVertex out = lerp(va, vb, max_t);
			// don't interpolate attributes if in flat shading mode:
			if constexpr ((flags & PipelineMask_Interp) == Pipeline_Interp_Flat) {
				out.attributes = va.attributes;
			}
			emit_vertex(out);
		}
	}
}

/*
 * clip_triangle - clip triangle to portion with -w <= x,y,z <= w, emit resulting shape as triangles (if non-empty)
 *  	va, vb, vc: vertices of triangle
 *  	emit_vertex: call to produce clipped triangles (three calls per triangle)
 *
 * If clipping truncates the triangle, attributes of the new vertices should respect the pipeline's interpolation mode.
 * 
 * If no portion of the triangle remains after clipping, emit_vertex will not be called.
 *
 * The clipped triangle(s) should have the same winding order as the full triangle.
 */
template<PrimitiveType p, class P, uint32_t flags>
void Pipeline<p, P, flags>::clip_triangle(
	ShadedVertex const& va, ShadedVertex const& vb, ShadedVertex const& vc,
	std::function<void(ShadedVertex const&)> const& emit_vertex) {
	// A1EC: clip_triangle
	// TODO: correct code!
	emit_vertex(va);
	emit_vertex(vb);
	emit_vertex(vc);
}

// -------------------------------------------------------------------------
// rasterization functions

/*
 * rasterize_line:
 * calls emit_fragment( frag ) for every pixel "covered" by the line (va.fb_position.xy, vb.fb_position.xy).
 *
 *    a pixel (x,y) is "covered" by the line if it exits the inscribed diamond:
 * 
 *        (x+0.5,y+1)
 *        /        \
 *    (x,y+0.5)  (x+1,y+0.5)
 *        \        /
 *         (x+0.5,y)
 *
 *    to avoid ambiguity, we consider diamonds to contain their left and bottom points
 *    but not their top and right points. 
 * 
 * 	  since 45 degree lines breaks this rule, our rule in general is to rasterize the line as if its
 *    endpoints va and vb were at va + (e, e^2) and vb + (e, e^2) where no smaller nonzero e produces 
 *    a different rasterization result. 
 *    We will not explicitly check for 45 degree lines along the diamond edges (this will be extra credit),
 *    but you should be able to handle 45 degree lines in every other case (such as starting from pixel centers)
 *
 * for each such diamond, pass Fragment frag to emit_fragment, with:
 *  - frag.fb_position.xy set to the center (x+0.5,y+0.5)
 *  - frag.fb_position.z interpolated linearly between va.fb_position.z and vb.fb_position.z
 *  - frag.attributes set to va.attributes (line will only be used in Interp_Flat mode)
 *  - frag.derivatives set to all (0,0)
 *
 * when interpolating the depth (z) for the fragments, you may use any depth the line takes within the pixel
 * (i.e., you don't need to interpolate to, say, the closest point to the pixel center)
 *
 * If you wish to work in fixed point, check framebuffer.h for useful information about the framebuffer's dimensions.
 */
template<PrimitiveType p, class P, uint32_t flags>
void Pipeline<p, P, flags>::rasterize_line(
	ClippedVertex const& va, ClippedVertex const& vb,
	std::function<void(Fragment const&)> const& emit_fragment) {
	if constexpr ((flags & PipelineMask_Interp) != Pipeline_Interp_Flat) {
		assert(0 && "rasterize_line should only be invoked in flat interpolation mode.");
	}
	// A1T2: rasterize_line
	float epsilon = 0.0001f;
	Vec2 a = va.fb_position.xy() + Vec2{epsilon,epsilon*epsilon};
	Vec2 b = vb.fb_position.xy() + Vec2{epsilon,epsilon*epsilon};
	float a_z = va.fb_position.z;
	float b_z = vb.fb_position.z;
	float d_x = b[0] - a[0];
	float d_y = b[1] - a[1];
	float d_z = vb.fb_position.z - va.fb_position.z;
	

	float x_a = va.fb_position.x;
	float y_a = va.fb_position.y;
	float x_b = vb.fb_position.x;
	float y_b = vb.fb_position.y;

	// Compute longer axis i and shorter axis j
	int i = 0, j = 1;
	if (std::abs(d_x) < std::abs(d_y)) {
		std::swap(i,j);
		std::swap(d_x,d_y);
		std::swap(x_a,y_a);
		std::swap(x_b,y_b);
	}

	float px_a = floor(x_a) + 0.5;
	float py_a = floor(y_a) + 0.5;
	float px_b = floor(x_b) + 0.5;
	float py_b = floor(y_b) + 0.5;

	// Starting coordinate has smaller value along longer axis
	if(a[i] > b[i]) {
		std::swap(a, b);
		d_x = -d_x;
		d_y = -d_y;
		d_z = -d_z;
		std::swap(a_z,b_z);
	}
	Vec2 ab = b-a;

	// Compute longer axis bound (exclude starting and ending point)
	float t1 = floor(a[i]);
	float t2 = floor(b[i]);

	// Shade start and end points
	/* - If the line starts inside a diamond and exits to continue on, 
	the starting pixel gets shaded. 
	- If the line starts at the outside of a diamond and continues on 
	without entering the said diamond, we do not shade the pixel. 
	- If the line ends inside a diamond, we do not shade the pixel. 
	- If the line ends outside a diamond it passed through, we shade the pixel.
	- A line to exit a diamond if 1) enters the diamond (either by starting in it 
	or passing through a point owned by the diamond) and 2) exits the diamond
	(by passing beyond any point on the diamond)*/

	auto pass_through = [&] (float px, float py) 
    {
		// line pass through diamond
        float w = (px - a[i])/d_x;
		float v = w * (d_y)+a[j];
		return std::abs(v-py)<0.5;
    };

	auto is_inside_diamond = [&] (float x, float y, float px, float py) 
    {
        return std::abs(y-py) + std::abs(x-px) < 0.5 ||
				(std::abs(px-x-0.5)<epsilon && std::abs(y-py)<epsilon)|| 
				(std::abs(py-y-0.5)<epsilon && std::abs(x-px)<epsilon);
    };
	
	bool is_a_inside_diamond = is_inside_diamond(x_a, y_a, px_a, py_a);
	bool is_b_inside_diamond = is_inside_diamond(x_b, y_b, px_b, py_b);
	
	bool shade_a = false, shade_b = false;
	if(std::abs(t1-t2)<epsilon){
		// a and b in the same pixel
		if(is_b_inside_diamond && is_a_inside_diamond)
			// a and b inside the same diamond
			return;
		else if (is_a_inside_diamond) {
			// a inside the diamond and b outside the diamond
			shade_a = true;
		} else if (!is_b_inside_diamond && !is_a_inside_diamond){
			// a outside the diamond and b outside the diamond
			shade_a = pass_through(px_a, py_a);
		}
	} else {
		if(is_b_inside_diamond)
			shade_a = is_a_inside_diamond;
		else {
			// a outside the diamond
			if(x_a <= px_a)
				shade_a = pass_through(px_a, py_a);
		}
		if(!is_b_inside_diamond) {
			// b outside the diamond
			if(x_b > px_b) // b pass through the diamond
				shade_b = pass_through(px_b, py_b);
		}
		
	}

	auto shade = [&](float px, float py){
		Vec2 pr = Vec2{px, py};
		float t = dot(pr - a,ab)/ab.norm();
		float z = t * (d_z)+a_z;
		Fragment frag;
		frag.fb_position = Vec3{px, py, z};;
		frag.attributes = va.attributes;
		frag.derivatives.fill(Vec2(0.0f, 0.0f));
		emit_fragment(frag);
	};

	if(shade_a) {
		if(i==1){
			std::swap(px_a,py_a);
		}
		shade(px_a,py_a);
	}

	if(shade_b) {
		if(i==1){
			std::swap(px_b,py_b);
		}
		shade(px_b,py_b);
	}
	
	
	// Ignore 2 endpoints
	t1 += 1.0;
	t2 -= 1.0;

	for(float u=t1; u<=t2; u+=1.0){
		float w = ((u+0.5) - a[i])/d_x;
		float v = w * (d_y)+a[j];
		float px = floor(u)+0.5, py = floor(v)+0.5;
		if(i==1){
			std::swap(px,py);
		}
		shade(px,py);
	}
	// The OpenGL specification section 3.5 may also come in handy.


}

/*
 * rasterize_triangle(a,b,c,emit) calls 'emit(frag)' at every location
 *  	(x+0.5,y+0.5) (where x,y are integers) covered by triangle (a,b,c).
 *
 * The emitted fragment should have:
 * - frag.fb_position.xy = (x+0.5, y+0.5)
 * - frag.fb_position.z = linearly interpolated fb_position.z from a,b,c (NOTE: does not depend on Interp mode!)
 * - frag.attributes = depends on Interp_* flag in flags:
 *   - if Interp_Flat: copy from va.attributes
 *   - if Interp_Screen: interpolate as if (a,b,c) is a 2D triangle flat on the screen
 *   - if Interp_Correct: use perspective-correct interpolation
 * - frag.derivatives = derivatives w.r.t. fb_position.x and fb_position.y of the first frag.derivatives.size() attributes.
 *
 * Notes on derivatives:
 * 	The derivatives are partial derivatives w.r.t. screen locations. That is:
 *    derivatives[i].x = d/d(fb_position.x) attributes[i]
 *    derivatives[i].y = d/d(fb_position.y) attributes[i]
 *  You may compute these derivatives analytically or numerically.
 *
 *  See section 8.12.1 "Derivative Functions" of the GLSL 4.20 specification for some inspiration. (*HOWEVER*, the spec is solving a harder problem, and also nothing in the spec is binding on your implementation)
 *
 *  One approach is to rasterize blocks of four fragments and use forward and backward differences to compute derivatives.
 *  To assist you in this approach, keep in mind that the framebuffer size is *guaranteed* to be even. (see framebuffer.h)
 *
 * Notes on coverage:
 *  If two triangles are on opposite sides of the same edge, and a
 *  fragment center lies on that edge, rasterize_triangle should
 *  make sure that exactly one of the triangles emits that fragment.
 *  (Otherwise, speckles or cracks can appear in the final render.)
 * 
 *  For degenerate (co-linear) triangles, you may consider them to not be on any side of an edge.
 * 	Thus, even if two degnerate triangles share an edge that contains a fragment center, you don't need to emit it.
 *  You will not lose points for doing something reasonable when handling this case
 *
 *  This is pretty tricky to get exactly right!
 *
 */
template<PrimitiveType p, class P, uint32_t flags>
void Pipeline<p, P, flags>::rasterize_triangle(
	ClippedVertex const& va, ClippedVertex const& vb, ClippedVertex const& vc,
	std::function<void(Fragment const&)> const& emit_fragment) {
	// NOTE: it is okay to restructure this function to allow these tasks to use the
	//  same code paths. Be aware, however, that all of them need to remain working!
	//  (e.g., if you break Flat while implementing Correct, you won't get points
	//   for Flat.)
	float epsilon = 0.00001f;
	Vec3 a = va.fb_position;
	Vec3 b = vb.fb_position;
	Vec3 c = vc.fb_position;

	if(std::abs(cross(b-a,c-a).norm())<epsilon) {
		return;
	}
	
	if(cross((c-a),(b-a)).z < 0){
		Vec3 tmp = c;
		c = b;
		b = tmp;
	}

	float left = floor(std::fmin(a[0],std::fmin(b[0],c[0])));
	float right = floor(std::fmax(a[0],std::fmax(b[0],c[0])));
	float bottom = floor(std::fmin(a[1],std::fmin(b[1],c[1])));
	float top = floor(std::fmax(a[1],std::fmax(b[1],c[1])));

<<<<<<< HEAD
=======
	auto compute_barycentric = [=](float x, float y)
	{
		Vec3 a = va.fb_position;
		Vec3 b = vb.fb_position;
		Vec3 c = vc.fb_position;
		float u = (x*(b[1] - c[1]) + (c[0] - b[0])*y + b[0]*c[1] - c[0]*b[1]) / (a[0]*(b[1] - c[1]) + (c[0] - b[0])*a[1] + b[0]*c[1] - c[0]*b[1]);
		float v = (x*(c[1] - a[1]) + (a[0] - c[0])*y + c[0]*a[1] - a[0]*c[1]) / (b[0]*(c[1] - a[1]) + (a[0] - c[0])*b[1] + c[0]*a[1] - a[0]*c[1]);
		float w = (x*(a[1] - b[1]) + (b[0] - a[0])*y + a[0]*b[1] - b[0]*a[1]) / (c[0]*(a[1] - b[1]) + (b[0] - a[0])*c[1] + a[0]*b[1] - b[0]*a[1]);
		return std::tuple{u,v,w};
	};

>>>>>>> b1758114
	Vec3 top_edge, top_edge_v;
	Vec3 left_edge_1, left_edge_v_1;
	Vec3 left_edge_2, left_edge_v_2;
	bool has_top_edge = false;
	bool has_left_edge_1 = false;
	bool has_left_edge_2 = false;

	auto find_top_edge = [&]() {
		Vec3 ab = b-a;
		Vec3 bc = c-b;
		Vec3 ca = c-a;
		if(std::abs(ab[1])<epsilon && a[1]>c[1]){
			top_edge = ab;
			top_edge_v = a;
		} else if(std::abs(bc[1])<epsilon && b[1]>a[1]){
			top_edge = bc;
			top_edge_v = b;
		} else if(std::abs(ca[1])<epsilon && c[1]>b[1]){
			top_edge = ca;
			top_edge_v = c;
		} else {
			return;
		}
		has_top_edge = true;
	};

	auto find_left_edge = [&]() {
<<<<<<< HEAD
=======
		
>>>>>>> b1758114
		Vec3 ab = b-a;
		Vec3 bc = c-b;
		Vec3 ca = a-c;
		if(ab[1]>0) {
			left_edge_1 = ab;
			left_edge_v_1 = a;
			has_left_edge_1 = true;
		}
		if(bc[1]>0) {
			if(!has_left_edge_1) {
				left_edge_1 = bc;
				left_edge_v_1 = b;
				has_left_edge_1 = true;
			} else {
				left_edge_2 = bc;
				left_edge_v_2 = b;
				has_left_edge_2 = true;
			}
			
		}
		if(ca[1]>0) {
			if(!has_left_edge_1) {
				left_edge_1 = ca;
				left_edge_v_1 = c;
				has_left_edge_1 = true;
			} else {
				left_edge_2 = ca;
				left_edge_v_2 = c;
				has_left_edge_2 = true;
			}
		}
		
	};

	find_top_edge();
	find_left_edge();

	auto on_edge = [=](Vec3 edge, Vec3 vert, Vec3 pt){
		return cross(pt-vert, edge)==Vec3();
	};	

	auto same_side = [=](Vec3& a, Vec3& b, Vec3& c, Vec3& pt){
		Vec3 ac_cross_ab = cross(c-a,b-a);
		Vec3 ac_cross_ap = cross(c-a,pt-a);
		return dot(ac_cross_ab,ac_cross_ap);
	};

<<<<<<< HEAD
	auto inside_triangle = [&](const float x, const float y, const float z)
=======
	auto inside_triangle = [&](float x, float y, float z)
>>>>>>> b1758114
	{   
		Vec3 pt = Vec3{x,y,z};
		float same_side_1 = same_side(a,b,c,pt);
		float same_side_2 = same_side(b,c,a,pt);
		float same_side_3 = same_side(c,a,b,pt);
		if(same_side_1>=0 && same_side_2>=0 && same_side_3>=0) {
			if (std::abs(same_side_1)<epsilon || std::abs(same_side_2)<epsilon || std::abs(same_side_3)<epsilon) {
<<<<<<< HEAD
=======
			
>>>>>>> b1758114
				bool is_on_edge = (has_top_edge && on_edge(top_edge, top_edge_v, pt)) ||
					(has_left_edge_1 && on_edge(left_edge_1, left_edge_v_1, pt)) ||
					(has_left_edge_2 && on_edge(left_edge_2, left_edge_v_2, pt));
				return is_on_edge;
			}
			return true;
		}
<<<<<<< HEAD
		return false;
	};

	auto compute_barycentric = [=](float x, float y, Vec3 a, Vec3 b, Vec3 c)
	{
		float u = (x*(b[1] - c[1]) + (c[0] - b[0])*y + b[0]*c[1] - c[0]*b[1]) / (a[0]*(b[1] - c[1]) + (c[0] - b[0])*a[1] + b[0]*c[1] - c[0]*b[1]);
		float v = (x*(c[1] - a[1]) + (a[0] - c[0])*y + c[0]*a[1] - a[0]*c[1]) / (b[0]*(c[1] - a[1]) + (a[0] - c[0])*b[1] + c[0]*a[1] - a[0]*c[1]);
		float w = (x*(a[1] - b[1]) + (b[0] - a[0])*y + a[0]*b[1] - b[0]*a[1]) / (c[0]*(a[1] - b[1]) + (b[0] - a[0])*c[1] + a[0]*b[1] - b[0]*a[1]);
		return std::tuple{u,v,w};
	};

	auto interpolate = [=](float u, float v, float w, float x, float y, float z){
		return u*x + v*y + w*z;
	};

	auto pers_correct_interpolate = [=](float u,float v, float w, 
										float a_attr, float b_attr, float c_attr,
										float a_inv_w, float b_inv_w, float c_inv_w){
		float interpolated_attr_w_inv = interpolate(u,v,w,a_attr*a_inv_w,b_attr*b_inv_w,c_attr*c_inv_w);
		float interpolated_w_inv = interpolate(u,v,w,a_inv_w,b_inv_w,c_inv_w);
		return interpolated_attr_w_inv/interpolated_w_inv;
	};

=======
		

		return false;
	};

	auto interpolate = [&](float u, float v, float w, float a, float b, float c){
		return u*a + v*b + w*c;
	};
		
>>>>>>> b1758114
	for(float i=left; i<=right; i++){
		for(float j=bottom; j<=top; j++) {
			float px = i+0.5;
			float py = j+0.5;
<<<<<<< HEAD
			auto[u, v, w] = compute_barycentric(px, py, va.fb_position, vb.fb_position, vc.fb_position);
			// float pz = interpolate(u,v,w,va.fb_position.z,vb.fb_position.z,vc.fb_position.z);
			float pz = pers_correct_interpolate(u,v,w,va.fb_position.z,vb.fb_position.z,vc.fb_position.z,va.inv_w,vb.inv_w,vc.inv_w);
			if(inside_triangle(px, py, pz)) {
				Fragment frag;
				frag.fb_position = Vec3{px, py, pz};
				
=======
			auto[u, v, w] = compute_barycentric(px, py);
			float pz = interpolate(u,v,w,va.fb_position[2],vb.fb_position[2],vc.fb_position[2]);
			Vec3 pt = Vec3(px,py,pz);
			if(inside_triangle(px, py, pz)) {
				Fragment frag;
				frag.fb_position = Vec3{px, py, pz};
>>>>>>> b1758114
				if constexpr ((flags & PipelineMask_Interp) == Pipeline_Interp_Flat) {
					// A1T3: flat triangles
					// TODO: rasterize triangle (see block comment above this function).

					// As a placeholder, here's code that draws some lines:
					//(remove this and replace it with a real solution)
					frag.attributes = va.attributes;
					frag.derivatives.fill(Vec2(0.0f, 0.0f)); 
				} else if constexpr ((flags & PipelineMask_Interp) == Pipeline_Interp_Smooth) {
					// A1T5: screen-space smooth triangles
					// TODO: rasterize triangle (see block comment above this function).

					// As a placeholder, here's code that calls the Flat interpolation version of the function:
					//(remove this and replace it with a real solution)
					//Forward difference - dx
<<<<<<< HEAD
					auto[u1, v1, w1] = compute_barycentric(px+1.0f, py, va.fb_position, vb.fb_position, vc.fb_position);
					//Forward difference - dy
					auto[u2, v2, w2] = compute_barycentric(px, py+1.0f, va.fb_position, vb.fb_position, vc.fb_position);
					for(long unsigned int i=0; i<va.attributes.size(); i++) {
						frag.attributes[i] = interpolate(u,v,w,va.attributes[i],vb.attributes[i],vc.attributes[i]);
					}
					for(long unsigned int i=0; i<2; i++) {
=======
					auto[u1, v1, w1] = compute_barycentric(px+1.0f, py);
					//Forward difference - dy
					auto[u2, v2, w2] = compute_barycentric(px, py+1.0f);
					for(int i=0; i<va.attributes.size(); i++) {
						frag.attributes[i] = interpolate(u,v,w,va.attributes[i],vb.attributes[i],vc.attributes[i]);
>>>>>>> b1758114
						frag.derivatives[i] = Vec2{
							interpolate(u1,v1,w1,va.attributes[i],vb.attributes[i],vc.attributes[i]) - frag.attributes[i],
							interpolate(u2,v2,w2,va.attributes[i],vb.attributes[i],vc.attributes[i]) - frag.attributes[i]
						};
					}
					
<<<<<<< HEAD
					
=======
>>>>>>> b1758114
				} else if constexpr ((flags & PipelineMask_Interp) == Pipeline_Interp_Correct) {
					// A1T5: perspective correct triangles
					// TODO: rasterize triangle (block comment above this function).

					// As a placeholder, here's code that calls the Screen-space interpolation function:
					//(remove this and replace it with a real solution)
<<<<<<< HEAD
					//Forward difference - dx
					auto[u1, v1, w1] = compute_barycentric(px+1.0f, py, va.fb_position, vb.fb_position, vc.fb_position);
					//Forward difference - dy
					auto[u2, v2, w2] = compute_barycentric(px, py+1.0f, va.fb_position, vb.fb_position, vc.fb_position);
					for(long unsigned int i=0; i<va.attributes.size(); i++) {
						frag.attributes[i] = pers_correct_interpolate(u,v,w,va.attributes[i],vb.attributes[i],vc.attributes[i],va.inv_w,vb.inv_w,vc.inv_w);	
					}
					for(long unsigned int i=0; i<2; i++) {
=======
					auto pers_correct_interpolate = [=](float u,float v, float w, 
														float a_attr, float b_attr, float c_attr,
														float a_inv_w, float b_inv_w, float c_inv_w){
						float interpolated_attr_w_inv = interpolate(u,v,w,a_attr*a_inv_w,b_attr*b_inv_w,c_attr*c_inv_w);
						float interpolated_w_inv = interpolate(u,v,w,a_inv_w,b_inv_w,c_inv_w);
						return interpolated_attr_w_inv/interpolated_w_inv;
					};
					//Forward difference - dx
					auto[u1, v1, w1] = compute_barycentric(px+1.0f, py);
					//Forward difference - dy
					auto[u2, v2, w2] = compute_barycentric(px, py+1.0f);
					for(int i=0; i<va.attributes.size(); i++) {
						frag.attributes[i] = pers_correct_interpolate(u,v,w,va.attributes[i],vb.attributes[i],vc.attributes[i],va.inv_w,vb.inv_w,vc.inv_w);
>>>>>>> b1758114
						frag.derivatives[i] = Vec2{
							pers_correct_interpolate(u1,v1,w1,va.attributes[i],vb.attributes[i],vc.attributes[i],va.inv_w,vb.inv_w,vc.inv_w)
							- frag.attributes[i],
							pers_correct_interpolate(u2,v2,w2,va.attributes[i],vb.attributes[i],vc.attributes[i],va.inv_w,vb.inv_w,vc.inv_w)
							- frag.attributes[i]
						};
					}
					
				}
				emit_fragment(frag);
			}
		}
	}


	
}

//-------------------------------------------------------------------------
// compile instantiations for all programs and blending and testing types:

#include "programs.h"

template struct Pipeline<PrimitiveType::Triangles, Programs::Lambertian,
                         Pipeline_Blend_Replace | Pipeline_Depth_Always | Pipeline_Interp_Flat>;
template struct Pipeline<PrimitiveType::Triangles, Programs::Lambertian,
                         Pipeline_Blend_Replace | Pipeline_Depth_Always | Pipeline_Interp_Smooth>;
template struct Pipeline<PrimitiveType::Triangles, Programs::Lambertian,
                         Pipeline_Blend_Replace | Pipeline_Depth_Always | Pipeline_Interp_Correct>;
template struct Pipeline<PrimitiveType::Triangles, Programs::Lambertian,
                         Pipeline_Blend_Replace | Pipeline_Depth_Never | Pipeline_Interp_Flat>;
template struct Pipeline<PrimitiveType::Triangles, Programs::Lambertian,
                         Pipeline_Blend_Replace | Pipeline_Depth_Never | Pipeline_Interp_Smooth>;
template struct Pipeline<PrimitiveType::Triangles, Programs::Lambertian,
                         Pipeline_Blend_Replace | Pipeline_Depth_Never | Pipeline_Interp_Correct>;
template struct Pipeline<PrimitiveType::Triangles, Programs::Lambertian,
                         Pipeline_Blend_Replace | Pipeline_Depth_Less | Pipeline_Interp_Flat>;
template struct Pipeline<PrimitiveType::Triangles, Programs::Lambertian,
                         Pipeline_Blend_Replace | Pipeline_Depth_Less | Pipeline_Interp_Smooth>;
template struct Pipeline<PrimitiveType::Triangles, Programs::Lambertian,
                         Pipeline_Blend_Replace | Pipeline_Depth_Less | Pipeline_Interp_Correct>;
template struct Pipeline<PrimitiveType::Triangles, Programs::Lambertian,
                         Pipeline_Blend_Add | Pipeline_Depth_Always | Pipeline_Interp_Flat>;
template struct Pipeline<PrimitiveType::Triangles, Programs::Lambertian,
                         Pipeline_Blend_Add | Pipeline_Depth_Always | Pipeline_Interp_Smooth>;
template struct Pipeline<PrimitiveType::Triangles, Programs::Lambertian,
                         Pipeline_Blend_Add | Pipeline_Depth_Always | Pipeline_Interp_Correct>;
template struct Pipeline<PrimitiveType::Triangles, Programs::Lambertian,
                         Pipeline_Blend_Add | Pipeline_Depth_Never | Pipeline_Interp_Flat>;
template struct Pipeline<PrimitiveType::Triangles, Programs::Lambertian,
                         Pipeline_Blend_Add | Pipeline_Depth_Never | Pipeline_Interp_Smooth>;
template struct Pipeline<PrimitiveType::Triangles, Programs::Lambertian,
                         Pipeline_Blend_Add | Pipeline_Depth_Never | Pipeline_Interp_Correct>;
template struct Pipeline<PrimitiveType::Triangles, Programs::Lambertian,
                         Pipeline_Blend_Add | Pipeline_Depth_Less | Pipeline_Interp_Flat>;
template struct Pipeline<PrimitiveType::Triangles, Programs::Lambertian,
                         Pipeline_Blend_Add | Pipeline_Depth_Less | Pipeline_Interp_Smooth>;
template struct Pipeline<PrimitiveType::Triangles, Programs::Lambertian,
                         Pipeline_Blend_Add | Pipeline_Depth_Less | Pipeline_Interp_Correct>;
template struct Pipeline<PrimitiveType::Triangles, Programs::Lambertian,
                         Pipeline_Blend_Over | Pipeline_Depth_Always | Pipeline_Interp_Flat>;
template struct Pipeline<PrimitiveType::Triangles, Programs::Lambertian,
                         Pipeline_Blend_Over | Pipeline_Depth_Always | Pipeline_Interp_Smooth>;
template struct Pipeline<PrimitiveType::Triangles, Programs::Lambertian,
                         Pipeline_Blend_Over | Pipeline_Depth_Always | Pipeline_Interp_Correct>;
template struct Pipeline<PrimitiveType::Triangles, Programs::Lambertian,
                         Pipeline_Blend_Over | Pipeline_Depth_Never | Pipeline_Interp_Flat>;
template struct Pipeline<PrimitiveType::Triangles, Programs::Lambertian,
                         Pipeline_Blend_Over | Pipeline_Depth_Never | Pipeline_Interp_Smooth>;
template struct Pipeline<PrimitiveType::Triangles, Programs::Lambertian,
                         Pipeline_Blend_Over | Pipeline_Depth_Never | Pipeline_Interp_Correct>;
template struct Pipeline<PrimitiveType::Triangles, Programs::Lambertian,
                         Pipeline_Blend_Over | Pipeline_Depth_Less | Pipeline_Interp_Flat>;
template struct Pipeline<PrimitiveType::Triangles, Programs::Lambertian,
                         Pipeline_Blend_Over | Pipeline_Depth_Less | Pipeline_Interp_Smooth>;
template struct Pipeline<PrimitiveType::Triangles, Programs::Lambertian,
                         Pipeline_Blend_Over | Pipeline_Depth_Less | Pipeline_Interp_Correct>;
template struct Pipeline<PrimitiveType::Lines, Programs::Lambertian,
                         Pipeline_Blend_Replace | Pipeline_Depth_Always | Pipeline_Interp_Flat>;
template struct Pipeline<PrimitiveType::Lines, Programs::Lambertian,
                         Pipeline_Blend_Replace | Pipeline_Depth_Never | Pipeline_Interp_Flat>;
template struct Pipeline<PrimitiveType::Lines, Programs::Lambertian,
                         Pipeline_Blend_Replace | Pipeline_Depth_Less | Pipeline_Interp_Flat>;
template struct Pipeline<PrimitiveType::Lines, Programs::Lambertian,
                         Pipeline_Blend_Add | Pipeline_Depth_Always | Pipeline_Interp_Flat>;
template struct Pipeline<PrimitiveType::Lines, Programs::Lambertian,
                         Pipeline_Blend_Add | Pipeline_Depth_Never | Pipeline_Interp_Flat>;
template struct Pipeline<PrimitiveType::Lines, Programs::Lambertian,
                         Pipeline_Blend_Add | Pipeline_Depth_Less | Pipeline_Interp_Flat>;
template struct Pipeline<PrimitiveType::Lines, Programs::Lambertian,
                         Pipeline_Blend_Over | Pipeline_Depth_Always | Pipeline_Interp_Flat>;
template struct Pipeline<PrimitiveType::Lines, Programs::Lambertian,
                         Pipeline_Blend_Over | Pipeline_Depth_Never | Pipeline_Interp_Flat>;
template struct Pipeline<PrimitiveType::Lines, Programs::Lambertian,
                         Pipeline_Blend_Over | Pipeline_Depth_Less | Pipeline_Interp_Flat>;<|MERGE_RESOLUTION|>--- conflicted
+++ resolved
@@ -32,82 +32,75 @@
 		std::vector<ShadedVertex> shaded_vertices;
 		shaded_vertices.reserve(vertices.size());
 
-		//--------------------------
-		// shade vertices:
-		for (auto const& v : vertices) {
-			ShadedVertex sv;
-			Program::shade_vertex(parameters, v.attributes, &sv.clip_position, &sv.attributes);
-			shaded_vertices.emplace_back(sv);
-		}
-
-		//--------------------------
-		// assemble + clip + homogeneous divide vertices:
-		std::vector<ClippedVertex> clipped_vertices;
-
-		// reserve some space to avoid reallocations later:
-		if constexpr (primitive_type == PrimitiveType::Lines) {
-			// clipping lines can never produce more than one vertex per input vertex:
-			clipped_vertices.reserve(shaded_vertices.size());
-		} else if constexpr (primitive_type == PrimitiveType::Triangles) {
-			// clipping triangles can produce up to 8 vertices per input vertex:
-			clipped_vertices.reserve(shaded_vertices.size() * 8);
-		}
-		// clang-format off
-
-		//coefficients to map from clip coordinates to framebuffer (i.e., "viewport") coordinates:
-		//x: [-1,1] -> [0,width]
-		//y: [-1,1] -> [0,height]
-		//z: [-1,1] -> [0,1] (OpenGL-style depth range)
-		Vec3 const clip_to_fb_scale = Vec3{
-			framebuffer.width / 2.0f,
-			framebuffer.height / 2.0f,
-			0.5f
-		};
-		Vec3 const clip_to_fb_offset = Vec3{
-			0.5f * framebuffer.width,
-			0.5f * framebuffer.height,
-			0.5f
-		};
-
-<<<<<<< HEAD
+	//--------------------------
+	// shade vertices:
+	for (auto const& v : vertices) {
+		ShadedVertex sv;
+		Program::shade_vertex(parameters, v.attributes, &sv.clip_position, &sv.attributes);
+		shaded_vertices.emplace_back(sv);
+	}
+
+	//--------------------------
+	// assemble + clip + homogeneous divide vertices:
+	std::vector<ClippedVertex> clipped_vertices;
+
+	// reserve some space to avoid reallocations later:
+	if constexpr (primitive_type == PrimitiveType::Lines) {
+		// clipping lines can never produce more than one vertex per input vertex:
+		clipped_vertices.reserve(shaded_vertices.size());
+	} else if constexpr (primitive_type == PrimitiveType::Triangles) {
+		// clipping triangles can produce up to 8 vertices per input vertex:
+		clipped_vertices.reserve(shaded_vertices.size() * 8);
+	}
+	// clang-format off
+
+	//coefficients to map from clip coordinates to framebuffer (i.e., "viewport") coordinates:
+	//x: [-1,1] -> [0,width]
+	//y: [-1,1] -> [0,height]
+	//z: [-1,1] -> [0,1] (OpenGL-style depth range)
+	Vec3 const clip_to_fb_scale = Vec3{
+		framebuffer.width / 2.0f,
+		framebuffer.height / 2.0f,
+		0.5f
+	};
+	Vec3 const clip_to_fb_offset = Vec3{
+		0.5f * framebuffer.width,
+		0.5f * framebuffer.height,
+		0.5f
+	};
+
+	// helper used to put output of clipping functions into clipped_vertices:
+	auto emit_vertex = [&](ShadedVertex const& sv) {
+		ClippedVertex cv;
+		float inv_w = 1.0f / sv.clip_position.w;
+		cv.fb_position = clip_to_fb_scale * inv_w * sv.clip_position.xyz() + clip_to_fb_offset;
+		cv.inv_w = inv_w;
+		cv.attributes = sv.attributes;
+		clipped_vertices.emplace_back(cv);
+	};
+
+	// actually do clipping:
+	if constexpr (primitive_type == PrimitiveType::Lines) {
+		for (uint32_t i = 0; i + 1 < shaded_vertices.size(); i += 2) {
+			clip_line(shaded_vertices[i], shaded_vertices[i + 1], emit_vertex);
+		}
+	} else if constexpr (primitive_type == PrimitiveType::Triangles) {
+		for (uint32_t i = 0; i + 2 < shaded_vertices.size(); i += 3) {
+			clip_triangle(shaded_vertices[i], shaded_vertices[i + 1], shaded_vertices[i + 2], emit_vertex);
+		}
+	} else {
+		static_assert(primitive_type == PrimitiveType::Lines, "Unsupported primitive type.");
+	}
+
 	//--------------------------
 	// rasterize primitives:
 	std::vector< Vec3 > const &samples = framebuffer.sample_pattern.centers_and_weights;
 	for (uint32_t s = 0; s < samples.size(); ++s) {
 	std::vector<Fragment> fragments;
-=======
-		// helper used to put output of clipping functions into clipped_vertices:
-		auto emit_vertex = [&](ShadedVertex const& sv) {
-			ClippedVertex cv;
-			float inv_w = 1.0f / sv.clip_position.w;
-			cv.fb_position = clip_to_fb_scale * inv_w * sv.clip_position.xyz() + clip_to_fb_offset;
-			log("clipped_vertices before:"+to_string(cv.fb_position.xy())+"\n");
-			cv.fb_position.x = floor(cv.fb_position.x) + samples[s][0];
-			cv.fb_position.y = floor(cv.fb_position.y) + samples[s][1];
-			cv.inv_w = inv_w;
-			cv.attributes = sv.attributes;
-			clipped_vertices.emplace_back(cv);
-			log("clipped_vertices after:"+to_string(clipped_vertices.back().fb_position.xy())+"\n");
-		};
-
-		// actually do clipping:
-		if constexpr (primitive_type == PrimitiveType::Lines) {
-			for (uint32_t i = 0; i + 1 < shaded_vertices.size(); i += 2) {
-				clip_line(shaded_vertices[i], shaded_vertices[i + 1], emit_vertex);
-			}
-		} else if constexpr (primitive_type == PrimitiveType::Triangles) {
-			for (uint32_t i = 0; i + 2 < shaded_vertices.size(); i += 3) {
-				clip_triangle(shaded_vertices[i], shaded_vertices[i + 1], shaded_vertices[i + 2], emit_vertex);
-			}
-		} else {
-			static_assert(primitive_type == PrimitiveType::Lines, "Unsupported primitive type.");
-		}
->>>>>>> b1758114
-
-		//--------------------------
-		// rasterize primitives:
-
-<<<<<<< HEAD
+
+	// helper used to put output of rasterization functions into fragments:
+	auto emit_fragment = [&](Fragment const& f) { fragments.emplace_back(f); };
+
 	// actually do rasterization:
 	if constexpr (primitive_type == PrimitiveType::Lines) {
 		for (uint32_t i = 0; i + 1 < clipped_vertices.size(); i += 2) {
@@ -135,83 +128,29 @@
 	} else {
 		static_assert(primitive_type == PrimitiveType::Lines, "Unsupported primitive type.");
 	}
-=======
-		std::vector<Fragment> fragments;
->>>>>>> b1758114
-
-		// helper used to put output of rasterization functions into fragments:
-		auto emit_fragment = [&](Fragment const& f) { fragments.emplace_back(f); };
-
-<<<<<<< HEAD
+
+	//--------------------------
+	// depth test + shade + blend fragments:
+	uint32_t out_of_range = 0; // check if rasterization produced fragments outside framebuffer 
+							   // (indicates something is wrong with clipping)
+	for (auto const& f : fragments) {
+
+		// fragment location (in pixels):
+		int32_t x = (int32_t)std::floor(f.fb_position.x);
+		int32_t y = (int32_t)std::floor(f.fb_position.y);
+
+		// if clipping is working properly, this condition shouldn't be needed;
+		// however, it prevents crashes while you are working on your clipping functions,
+		// so we suggest leaving it in place:
+		if (x < 0 || (uint32_t)x >= framebuffer.width || 
+		    y < 0 || (uint32_t)y >= framebuffer.height) {
+			++out_of_range;
+			continue;
+		}
+
 		// local names that refer to destination sample in framebuffer:
 		float& fb_depth = framebuffer.depth_at(x, y, s);
 		Spectrum& fb_color = framebuffer.color_at(x, y, s);
-
-
-		// depth test:
-		if constexpr ((flags & PipelineMask_Depth) == Pipeline_Depth_Always) {
-			// "Always" means the depth test always passes.
-		} else if constexpr ((flags & PipelineMask_Depth) == Pipeline_Depth_Never) {
-			// "Never" means the depth test never passes.
-			continue; //discard this fragment
-		} else if constexpr ((flags & PipelineMask_Depth) == Pipeline_Depth_Less) {
-			// "Less" means the depth test passes when the new fragment has depth less than the stored depth.
-			// A1T4: Depth_Less
-			// TODO: implement depth test! We want to only emit fragments that have a depth less than the stored depth, hence "Depth_Less".
-			if(fb_depth<=f.fb_position.z)
-				continue;
-=======
-		// actually do rasterization:
-		if constexpr (primitive_type == PrimitiveType::Lines) {
-			for (uint32_t i = 0; i + 1 < clipped_vertices.size(); i += 2) {
-				rasterize_line(clipped_vertices[i], clipped_vertices[i + 1], emit_fragment);
-			}
-			// for (uint32_t i = 0; i + 2 * sample_size - 1 < clipped_vertices.size(); i += 2*sample_size) {
-			// 	for (uint32_t s = 0; s < samples.size(); ++s) {
-			// 		rasterize_line(clipped_vertices[i + s], clipped_vertices[i + sample_size + s], emit_fragment);
-			// 	}
-			// }
-		} else if constexpr (primitive_type == PrimitiveType::Triangles) {
-			for (uint32_t i = 0; i + 2 < clipped_vertices.size(); i += 3) {
-				rasterize_triangle(clipped_vertices[i], clipped_vertices[i + 1], clipped_vertices[i + 2], emit_fragment);
-			}
-			// for (uint32_t i = 0; i + 3 * sample_size - 1 < clipped_vertices.size(); i += 3 * sample_size) {
-			// 	for (uint32_t s = 0; s < samples.size(); ++s) {
-			// 		log("triangle :"+to_string(clipped_vertices[i].fb_position.xy())+","
-			// 			+to_string(clipped_vertices[i + sample_size + s].fb_position.xy())+","
-			// 			+to_string(clipped_vertices[i + 2 * sample_size + s].fb_position.xy())+","
-			// 			+"\n");
-			// 		rasterize_triangle(clipped_vertices[i], clipped_vertices[i + sample_size + s], clipped_vertices[i + 2 * sample_size + s], emit_fragment);
-			// 	}
-			// }
->>>>>>> b1758114
-		} else {
-			static_assert(primitive_type == PrimitiveType::Lines, "Unsupported primitive type.");
-		}
-
-		//--------------------------
-		// depth test + shade + blend fragments:
-		uint32_t out_of_range = 0; // check if rasterization produced fragments outside framebuffer 
-								// (indicates something is wrong with clipping)
-		log("No of fragments: "+std::to_string(fragments.size())+"\n");
-		for (auto const& f : fragments) {
-
-			// fragment location (in pixels):
-			int32_t x = (int32_t)std::floor(f.fb_position.x);
-			int32_t y = (int32_t)std::floor(f.fb_position.y);
-
-			// if clipping is working properly, this condition shouldn't be needed;
-			// however, it prevents crashes while you are working on your clipping functions,
-			// so we suggest leaving it in place:
-			if (x < 0 || (uint32_t)x >= framebuffer.width || 
-				y < 0 || (uint32_t)y >= framebuffer.height) {
-				++out_of_range;
-				continue;
-			}
-
-			// local names that refer to destination sample in framebuffer:
-			float& fb_depth = framebuffer.depth_at(x, y, s);
-			Spectrum& fb_color = framebuffer.color_at(x, y, s);
 
 
 			// depth test:
@@ -653,20 +592,6 @@
 	float bottom = floor(std::fmin(a[1],std::fmin(b[1],c[1])));
 	float top = floor(std::fmax(a[1],std::fmax(b[1],c[1])));
 
-<<<<<<< HEAD
-=======
-	auto compute_barycentric = [=](float x, float y)
-	{
-		Vec3 a = va.fb_position;
-		Vec3 b = vb.fb_position;
-		Vec3 c = vc.fb_position;
-		float u = (x*(b[1] - c[1]) + (c[0] - b[0])*y + b[0]*c[1] - c[0]*b[1]) / (a[0]*(b[1] - c[1]) + (c[0] - b[0])*a[1] + b[0]*c[1] - c[0]*b[1]);
-		float v = (x*(c[1] - a[1]) + (a[0] - c[0])*y + c[0]*a[1] - a[0]*c[1]) / (b[0]*(c[1] - a[1]) + (a[0] - c[0])*b[1] + c[0]*a[1] - a[0]*c[1]);
-		float w = (x*(a[1] - b[1]) + (b[0] - a[0])*y + a[0]*b[1] - b[0]*a[1]) / (c[0]*(a[1] - b[1]) + (b[0] - a[0])*c[1] + a[0]*b[1] - b[0]*a[1]);
-		return std::tuple{u,v,w};
-	};
-
->>>>>>> b1758114
 	Vec3 top_edge, top_edge_v;
 	Vec3 left_edge_1, left_edge_v_1;
 	Vec3 left_edge_2, left_edge_v_2;
@@ -694,10 +619,6 @@
 	};
 
 	auto find_left_edge = [&]() {
-<<<<<<< HEAD
-=======
-		
->>>>>>> b1758114
 		Vec3 ab = b-a;
 		Vec3 bc = c-b;
 		Vec3 ca = a-c;
@@ -745,11 +666,7 @@
 		return dot(ac_cross_ab,ac_cross_ap);
 	};
 
-<<<<<<< HEAD
 	auto inside_triangle = [&](const float x, const float y, const float z)
-=======
-	auto inside_triangle = [&](float x, float y, float z)
->>>>>>> b1758114
 	{   
 		Vec3 pt = Vec3{x,y,z};
 		float same_side_1 = same_side(a,b,c,pt);
@@ -757,10 +674,6 @@
 		float same_side_3 = same_side(c,a,b,pt);
 		if(same_side_1>=0 && same_side_2>=0 && same_side_3>=0) {
 			if (std::abs(same_side_1)<epsilon || std::abs(same_side_2)<epsilon || std::abs(same_side_3)<epsilon) {
-<<<<<<< HEAD
-=======
-			
->>>>>>> b1758114
 				bool is_on_edge = (has_top_edge && on_edge(top_edge, top_edge_v, pt)) ||
 					(has_left_edge_1 && on_edge(left_edge_1, left_edge_v_1, pt)) ||
 					(has_left_edge_2 && on_edge(left_edge_2, left_edge_v_2, pt));
@@ -768,7 +681,6 @@
 			}
 			return true;
 		}
-<<<<<<< HEAD
 		return false;
 	};
 
@@ -792,22 +704,10 @@
 		return interpolated_attr_w_inv/interpolated_w_inv;
 	};
 
-=======
-		
-
-		return false;
-	};
-
-	auto interpolate = [&](float u, float v, float w, float a, float b, float c){
-		return u*a + v*b + w*c;
-	};
-		
->>>>>>> b1758114
 	for(float i=left; i<=right; i++){
 		for(float j=bottom; j<=top; j++) {
 			float px = i+0.5;
 			float py = j+0.5;
-<<<<<<< HEAD
 			auto[u, v, w] = compute_barycentric(px, py, va.fb_position, vb.fb_position, vc.fb_position);
 			// float pz = interpolate(u,v,w,va.fb_position.z,vb.fb_position.z,vc.fb_position.z);
 			float pz = pers_correct_interpolate(u,v,w,va.fb_position.z,vb.fb_position.z,vc.fb_position.z,va.inv_w,vb.inv_w,vc.inv_w);
@@ -815,14 +715,6 @@
 				Fragment frag;
 				frag.fb_position = Vec3{px, py, pz};
 				
-=======
-			auto[u, v, w] = compute_barycentric(px, py);
-			float pz = interpolate(u,v,w,va.fb_position[2],vb.fb_position[2],vc.fb_position[2]);
-			Vec3 pt = Vec3(px,py,pz);
-			if(inside_triangle(px, py, pz)) {
-				Fragment frag;
-				frag.fb_position = Vec3{px, py, pz};
->>>>>>> b1758114
 				if constexpr ((flags & PipelineMask_Interp) == Pipeline_Interp_Flat) {
 					// A1T3: flat triangles
 					// TODO: rasterize triangle (see block comment above this function).
@@ -838,7 +730,6 @@
 					// As a placeholder, here's code that calls the Flat interpolation version of the function:
 					//(remove this and replace it with a real solution)
 					//Forward difference - dx
-<<<<<<< HEAD
 					auto[u1, v1, w1] = compute_barycentric(px+1.0f, py, va.fb_position, vb.fb_position, vc.fb_position);
 					//Forward difference - dy
 					auto[u2, v2, w2] = compute_barycentric(px, py+1.0f, va.fb_position, vb.fb_position, vc.fb_position);
@@ -846,30 +737,19 @@
 						frag.attributes[i] = interpolate(u,v,w,va.attributes[i],vb.attributes[i],vc.attributes[i]);
 					}
 					for(long unsigned int i=0; i<2; i++) {
-=======
-					auto[u1, v1, w1] = compute_barycentric(px+1.0f, py);
-					//Forward difference - dy
-					auto[u2, v2, w2] = compute_barycentric(px, py+1.0f);
-					for(int i=0; i<va.attributes.size(); i++) {
-						frag.attributes[i] = interpolate(u,v,w,va.attributes[i],vb.attributes[i],vc.attributes[i]);
->>>>>>> b1758114
 						frag.derivatives[i] = Vec2{
 							interpolate(u1,v1,w1,va.attributes[i],vb.attributes[i],vc.attributes[i]) - frag.attributes[i],
 							interpolate(u2,v2,w2,va.attributes[i],vb.attributes[i],vc.attributes[i]) - frag.attributes[i]
 						};
 					}
 					
-<<<<<<< HEAD
 					
-=======
->>>>>>> b1758114
 				} else if constexpr ((flags & PipelineMask_Interp) == Pipeline_Interp_Correct) {
 					// A1T5: perspective correct triangles
 					// TODO: rasterize triangle (block comment above this function).
 
 					// As a placeholder, here's code that calls the Screen-space interpolation function:
 					//(remove this and replace it with a real solution)
-<<<<<<< HEAD
 					//Forward difference - dx
 					auto[u1, v1, w1] = compute_barycentric(px+1.0f, py, va.fb_position, vb.fb_position, vc.fb_position);
 					//Forward difference - dy
@@ -878,21 +758,6 @@
 						frag.attributes[i] = pers_correct_interpolate(u,v,w,va.attributes[i],vb.attributes[i],vc.attributes[i],va.inv_w,vb.inv_w,vc.inv_w);	
 					}
 					for(long unsigned int i=0; i<2; i++) {
-=======
-					auto pers_correct_interpolate = [=](float u,float v, float w, 
-														float a_attr, float b_attr, float c_attr,
-														float a_inv_w, float b_inv_w, float c_inv_w){
-						float interpolated_attr_w_inv = interpolate(u,v,w,a_attr*a_inv_w,b_attr*b_inv_w,c_attr*c_inv_w);
-						float interpolated_w_inv = interpolate(u,v,w,a_inv_w,b_inv_w,c_inv_w);
-						return interpolated_attr_w_inv/interpolated_w_inv;
-					};
-					//Forward difference - dx
-					auto[u1, v1, w1] = compute_barycentric(px+1.0f, py);
-					//Forward difference - dy
-					auto[u2, v2, w2] = compute_barycentric(px, py+1.0f);
-					for(int i=0; i<va.attributes.size(); i++) {
-						frag.attributes[i] = pers_correct_interpolate(u,v,w,va.attributes[i],vb.attributes[i],vc.attributes[i],va.inv_w,vb.inv_w,vc.inv_w);
->>>>>>> b1758114
 						frag.derivatives[i] = Vec2{
 							pers_correct_interpolate(u1,v1,w1,va.attributes[i],vb.attributes[i],vc.attributes[i],va.inv_w,vb.inv_w,vc.inv_w)
 							- frag.attributes[i],
