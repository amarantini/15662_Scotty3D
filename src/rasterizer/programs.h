--- conflicted
+++ resolved
@@ -122,13 +122,6 @@
 		//  --> 'lod' is \lambda_base from equation (3.17)
 		// reading onward, you will discover that \rho can be computed in a number of ways
 		//  it is up to you to select one that makes sense in this context
-<<<<<<< HEAD
-
-=======
-	
-		// float L = sqrtf(std::fmax(powf(fdx_texcoord[0],2.0f)+pow(fdx_texcoord[1],2.0f), 
-		// 					powf(fdy_texcoord[0],2.0f)+powf(fdy_texcoord[1],2.0f)));
->>>>>>> b1758114
 		float min_lod = 0.0f;
 		float max_lod = std::log2(std::max(parameters.image->image.w, parameters.image->image.h));
 		float lod = std::fmin(std::fmax(log2(fmax((fdx_texcoord*parameters.image->image.w).norm(),(fdy_texcoord*parameters.image->image.h).norm())), min_lod), max_lod); //<-- replace this line
